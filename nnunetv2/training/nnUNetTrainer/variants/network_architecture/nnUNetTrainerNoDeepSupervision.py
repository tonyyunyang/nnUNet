--- conflicted
+++ resolved
@@ -1,120 +1,7 @@
-import torch
-from torch import autocast
-
-from nnunetv2.training.loss.compound_losses import DC_and_BCE_loss, DC_and_CE_loss
-from nnunetv2.training.loss.dice import get_tp_fp_fn_tn, MemoryEfficientSoftDiceLoss
 from nnunetv2.training.nnUNetTrainer.nnUNetTrainer import nnUNetTrainer
-from nnunetv2.utilities.helpers import dummy_context
-from nnunetv2.utilities.label_handling.label_handling import determine_num_input_channels
-from torch.nn.parallel import DistributedDataParallel as DDP
 
 
 class nnUNetTrainerNoDeepSupervision(nnUNetTrainer):
-<<<<<<< HEAD
     def __init__(self, *args, **kwargs):
         super().__init__(*args, **kwargs)
-        self.enable_deep_supervision = False
-=======
-    def _build_loss(self):
-        if self.label_manager.has_regions:
-            loss = DC_and_BCE_loss({},
-                                   {'batch_dice': self.configuration_manager.batch_dice,
-                                    'do_bg': True, 'smooth': 1e-5, 'ddp': self.is_ddp},
-                                   use_ignore_label=self.label_manager.ignore_label is not None,
-                                   dice_class=MemoryEfficientSoftDiceLoss)
-        else:
-            loss = DC_and_CE_loss({'batch_dice': self.configuration_manager.batch_dice,
-                                   'smooth': 1e-5, 'do_bg': False, 'ddp': self.is_ddp}, {}, weight_ce=1, weight_dice=1,
-                                  ignore_label=self.label_manager.ignore_label,
-                                  dice_class=MemoryEfficientSoftDiceLoss)
-        return loss
-
-    def _get_deep_supervision_scales(self):
-        return None
-
-    def initialize(self):
-        if not self.was_initialized:
-            self.num_input_channels = determine_num_input_channels(self.plans_manager, self.configuration_manager,
-                                                                   self.dataset_json)
-
-            self.network = self.build_network_architecture(self.plans_manager, self.dataset_json,
-                                                           self.configuration_manager,
-                                                           self.num_input_channels,
-                                                           enable_deep_supervision=False).to(self.device)
-
-            self.optimizer, self.lr_scheduler = self.configure_optimizers()
-            # if ddp, wrap in DDP wrapper
-            if self.is_ddp:
-                self.network = torch.nn.SyncBatchNorm.convert_sync_batchnorm(self.network)
-                self.network = DDP(self.network, device_ids=[self.local_rank])
-
-            self.loss = self._build_loss()
-            self.was_initialized = True
-        else:
-            raise RuntimeError("You have called self.initialize even though the trainer was already initialized. "
-                               "That should not happen.")
-
-    def set_deep_supervision_enabled(self, enabled: bool):
-        pass
-
-    def validation_step(self, batch: dict) -> dict:
-        data = batch['data']
-        target = batch['target']
-
-        data = data.to(self.device, non_blocking=True)
-        if isinstance(target, list):
-            target = [i.to(self.device, non_blocking=True) for i in target]
-        else:
-            target = target.to(self.device, non_blocking=True)
-
-        self.optimizer.zero_grad(set_to_none=True)
-
-        # Autocast is a little bitch.
-        # If the device_type is 'cpu' then it's slow as heck and needs to be disabled.
-        # If the device_type is 'mps' then it will complain that mps is not implemented, even if enabled=False is set. Whyyyyyyy. (this is why we don't make use of enabled=False)
-        # So autocast will only be active if we have a cuda device.
-        with autocast(self.device.type, enabled=True) if self.device.type == 'cuda' else dummy_context():
-            output = self.network(data)
-            del data
-            l = self.loss(output, target)
-
-        # the following is needed for online evaluation. Fake dice (green line)
-        axes = [0] + list(range(2, output.ndim))
-
-        if self.label_manager.has_regions:
-            predicted_segmentation_onehot = (torch.sigmoid(output) > 0.5).long()
-        else:
-            # no need for softmax
-            output_seg = output.argmax(1)[:, None]
-            predicted_segmentation_onehot = torch.zeros(output.shape, device=output.device, dtype=torch.float32)
-            predicted_segmentation_onehot.scatter_(1, output_seg, 1)
-            del output_seg
-
-        if self.label_manager.has_ignore_label:
-            if not self.label_manager.has_regions:
-                mask = (target != self.label_manager.ignore_label).float()
-                # CAREFUL that you don't rely on target after this line!
-                target[target == self.label_manager.ignore_label] = 0
-            else:
-                mask = 1 - target[:, -1:]
-                # CAREFUL that you don't rely on target after this line!
-                target = target[:, :-1]
-        else:
-            mask = None
-
-        tp, fp, fn, _ = get_tp_fp_fn_tn(predicted_segmentation_onehot, target, axes=axes, mask=mask)
-
-        tp_hard = tp.detach().cpu().numpy()
-        fp_hard = fp.detach().cpu().numpy()
-        fn_hard = fn.detach().cpu().numpy()
-        if not self.label_manager.has_regions:
-            # if we train with regions all segmentation heads predict some kind of foreground. In conventional
-            # (softmax training) there needs tobe one output for the background. We are not interested in the
-            # background Dice
-            # [1:] in order to remove background
-            tp_hard = tp_hard[1:]
-            fp_hard = fp_hard[1:]
-            fn_hard = fn_hard[1:]
-
-        return {'loss': l.detach().cpu().numpy(), 'tp_hard': tp_hard, 'fp_hard': fp_hard, 'fn_hard': fn_hard}
->>>>>>> de485413
+        self.enable_deep_supervision = False